--- conflicted
+++ resolved
@@ -2,28 +2,19 @@
 
 from __future__ import print_function
 
-<<<<<<< HEAD
-=======
 from distutils.cmd import Command
 from distutils.errors import CCompilerError, DistutilsExecError, \
     DistutilsPlatformError
 import errno
 import glob
->>>>>>> 986f613a
 import os
+import platform
+from setuptools.extension import Extension
+from setuptools import setup, find_packages
+from setuptools.command.build_ext import build_ext as distutils_build_ext
+import shutil
+import subprocess
 import sys
-import glob
-import errno
-import shutil
-import platform
-import subprocess
-<<<<<<< HEAD
-from distutils.core import setup
-from distutils.cmd import Command
-from distutils.extension import Extension
-from distutils.errors import CCompilerError, DistutilsExecError, \
-    DistutilsPlatformError
-from distutils.command.build_ext import build_ext as distutils_build_ext
 from unittest import TextTestRunner, TestLoader
 
 
@@ -34,48 +25,6 @@
 
     def initialize_options(self):
         pass
-=======
-import sys
-from unittest import TextTestRunner, TestLoader
-
-
-class test(Command):
-    """Run unit tests after in-place build"""
-    description = __doc__
-    user_options = []
-
-    def initialize_options(self):
-        pass
-
-    def finalize_options(self):
-        pass
-
-    def run(self):
-        try:
-            import shapely.tests
-        except ImportError:
-            self.run_command('build_ext')
-            import shapely.tests
-        tests = TestLoader().loadTestsFromName('test_suite', shapely.tests)
-        runner = TextTestRunner(verbosity=2)
-        result = runner.run(tests)
-
-        if result.wasSuccessful():
-            sys.exit(0)
-        else:
-            sys.exit(1)
-
-# Parse the version from the shapely module
-version = None
-for line in open('shapely/__init__.py', 'r'):
-    if "__version__" in line:
-        exec(line.replace('_', ''))
-        break
-
-assert version is not None
-
-open('VERSION.txt', 'w').write(version)
->>>>>>> 986f613a
 
     def finalize_options(self):
         pass
@@ -157,12 +106,8 @@
     try:
         os.mkdir('shapely/DLLs')
     except OSError as ex:
-<<<<<<< HEAD
         if ex.errno != errno.EEXIST:
             raise
-=======
-        if ex.errno != errno.EEXIST: raise
->>>>>>> 986f613a
     if '(AMD64)' in sys.version:
         for dll in glob.glob('DLLs_AMD64_VC9/*.dll'):
             shutil.copy(dll, 'shapely/DLLs')
@@ -228,11 +173,7 @@
 
     try:
         if (force_cython or not os.path.exists(c_file)
-<<<<<<< HEAD
                 or os.path.getmtime(pyx_file) > os.path.getmtime(c_file)):
-=======
-            or os.path.getmtime(pyx_file) > os.path.getmtime(c_file)):
->>>>>>> 986f613a
             print("Updating C extension with Cython.", file=sys.stderr)
             subprocess.check_call(["cython", "shapely/speedups/_speedups.pyx"])
     except (subprocess.CalledProcessError, OSError):
@@ -258,12 +199,8 @@
         **setup_args
     )
 except BuildFailed as ex:
-<<<<<<< HEAD
     BUILD_EXT_WARNING = "Warning: The C extension could not be compiled, " \
                         "speedups are not enabled."
-=======
-    BUILD_EXT_WARNING = "Warning: The C extension could not be compiled, speedups are not enabled."
->>>>>>> 986f613a
     print(ex)
     print(BUILD_EXT_WARNING)
     print("Failure information, if any, is above.")
@@ -272,8 +209,4 @@
     setup(**setup_args)
 
     print(BUILD_EXT_WARNING)
-<<<<<<< HEAD
-    print("Plain-Python installation succeeded.")
-=======
-    print("Plain-Python installation succeeded.")
->>>>>>> 986f613a
+    print("Plain-Python installation succeeded.")