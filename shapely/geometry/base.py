"""Base geometry class and utilities
"""

import sys
import warnings
from binascii import a2b_hex
from ctypes import pointer, c_size_t, c_char_p, c_void_p

from shapely.coords import CoordinateSequence
from shapely.ftools import wraps
from shapely.geos import lgeos, ReadingError
from shapely.impl import DefaultImplementation, delegated

if sys.version_info[0] < 3:
    range = xrange

GEOMETRY_TYPES = [
    'Point',
    'LineString',
    'LinearRing',
    'Polygon',
    'MultiPoint',
    'MultiLineString',
    'MultiPolygon',
    'GeometryCollection'
    ]

def geometry_type_name(g):
    if g is None:
        raise ValueError("Null geometry has no type")
    return GEOMETRY_TYPES[lgeos.GEOSGeomTypeId(g)]

def geom_factory(g, parent=None):
    # Abstract geometry factory for use with topological methods below
    if not g:
        raise ValueError("No Shapely geometry can be created from null value")
    ob = BaseGeometry()
    geom_type = geometry_type_name(g)
    # TODO: check cost of dynamic import by profiling
    mod = __import__(
        'shapely.geometry',
        globals(),
        locals(),
        [geom_type],
        )
    ob.__class__ = getattr(mod, geom_type)
    ob.__geom__ = g
    ob.__p__ = parent
    if lgeos.methods['has_z'](g):
        ob._ndim = 3
    else:
        ob._ndim = 2
    return ob

def geom_from_wkt(data):
    if sys.version_info[0] >= 3:
        data = data.encode('ascii')
    geom = lgeos.GEOSGeomFromWKT(c_char_p(data))
    if not geom:
        raise ReadingError(
        "Could not create geometry because of errors while reading input.")
    return geom_factory(geom)

def geom_to_wkt(ob):
    if ob is None or ob._geom is None:
        raise ValueError("Null geometry supports no operations")
    return lgeos.GEOSGeomToWKT(ob._geom)

def deserialize_wkb(data):
    geom = lgeos.GEOSGeomFromWKB_buf(c_char_p(data), c_size_t(len(data)));
    if not geom:
        raise ReadingError(
            "Could not create geometry because of errors while reading input.")
    return geom

def geom_from_wkb(data):
    return geom_factory(deserialize_wkb(data))

def geom_to_wkb(ob):
    if ob is None or ob._geom is None:
        raise ValueError("Null geometry supports no operations")
    size = c_size_t()
    return lgeos.GEOSGeomToWKB_buf(c_void_p(ob._geom), pointer(size))

def exceptNull(func):
    """Decorator which helps avoid GEOS operations on null pointers."""
    @wraps(func)
    def wrapper(*args, **kwargs):
        if not args[0]._geom or args[0].is_empty:
            raise ValueError("Null/empty geometry supports no operations")
        return func(*args, **kwargs)
    return wrapper

<<<<<<< HEAD
EMPTY = deserialize_wkb(a2b_hex(b'010700000000000000'))
=======
class CAP_STYLE(object):
    round = 1
    flat = 2
    square = 3

class JOIN_STYLE(object):
    round = 1
    mitre = 2
    bevel = 3

EMPTY = deserialize_wkb('010700000000000000'.decode('hex'))
>>>>>>> 93681fec

class BaseGeometry(object):
    """
    Provides GEOS spatial predicates and topological operations.

    """

    # Attributes
    # ----------
    # __geom__ : c_void_p
    #     Cached ctypes pointer to GEOS geometry. Not to be accessed.
    # _geom : c_void_p
    #     Property by which the GEOS geometry is accessed.
    # __p__ : object
    #     Parent (Shapely) geometry
    # _ctypes_data : object
    #     Cached ctypes data buffer
    # _ndim : int
    #     Number of dimensions (2 or 3, generally)
    # _crs : object
    #     Coordinate reference system. Available for Shapely extensions, but
    #     not implemented here.
    # _owned : bool
    #     True if this object's GEOS geometry is owned by another as in the case
    #     of a multipart geometry member.
    __geom__ = EMPTY
    __p__ = None
    _ctypes_data = None
    _ndim = None
    _crs = None
    _owned = False

    # Backend config
    impl = DefaultImplementation

    @property
    def _is_empty(self):
        return self.__geom__ in [EMPTY, None]

    # a reference to the so/dll proxy to preserve access during clean up
    _lgeos = lgeos

    def empty(self):
        # TODO: defer cleanup to the implementation. We shouldn't be
        # explicitly calling a lgeos method here.
        if not (self._owned or self._is_empty):
            try:
                self._lgeos.GEOSGeom_destroy(self.__geom__)
            except AttributeError:
                pass # _lgeos might be empty on shutdown
        self.__geom__ = EMPTY

    def __del__(self):
        self.empty()
        self.__geom__ = None
        self.__p__ = None

    def __str__(self):
        return self.to_wkt()

    # To support pickling
    def __reduce__(self):
        return (self.__class__, (), self.to_wkb())

    def __setstate__(self, state):
        self.empty()
        self.__geom__ = deserialize_wkb(state)
        if lgeos.methods['has_z'](self.__geom__):
            self._ndim = 3
        else:
            self._ndim = 2

    # The _geom property
    def _get_geom(self):
        return self.__geom__
    def _set_geom(self, val):
        self.empty()
        self.__geom__ = val
    _geom = property(_get_geom, _set_geom)

    # Operators
    # ---------

    def __and__(self, other):
        return self.intersection(other)

    def __or__(self, other):
        return self.union(other)

    def __sub__(self, other):
        return self.difference(other)

    def __xor__(self, other):
        return self.symmetric_difference(other)

    # Array and ctypes interfaces
    # ---------------------------

    @property
    def ctypes(self):
        """Return ctypes buffer"""
        raise NotImplementedError

    @property
    def array_interface_base(self):
        if sys.byteorder == 'little':
            typestr = '<f8'
        elif sys.byteorder == 'big':
            typestr = '>f8'
        else:
            raise ValueError(
                  "Unsupported byteorder: neither little nor big-endian")
        return {
            'version': 3,
            'typestr': typestr,
            'data': self.ctypes,
            }

    @property
    def __array_interface__(self):
        """Provide the Numpy array protocol."""
        raise NotImplementedError

    # Coordinate access
    # -----------------

    def _get_coords(self):
        """Access to geometry's coordinates (CoordinateSequence)"""
        if self.is_empty:
            return []
        return CoordinateSequence(self)

    def _set_coords(self, ob):
        raise NotImplementedError(
            "set_coords must be provided by derived classes")

    coords = property(_get_coords, _set_coords)

    @property
    def xy(self):
        """Separate arrays of X and Y coordinate values"""
        raise NotImplementedError

    # Python feature protocol

    @property
    def __geo_interface__(self):
        """Dictionary representation of the geometry"""
        raise NotImplementedError

    # Type of geometry and its representations
    # ----------------------------------------

    def geometryType(self):
        return geometry_type_name(self._geom)

    @property
    def type(self):
        return self.geometryType()

    def to_wkb(self):
        return geom_to_wkb(self)

    def to_wkt(self):
        return geom_to_wkt(self)

    geom_type = property(geometryType,
        doc="""Name of the geometry's type, such as 'Point'"""
        )
    wkt = property(to_wkt,
        doc="""WKT representation of the geometry""")
    wkb = property(to_wkb,
        doc="""WKB representation of the geometry""")

    # Real-valued properties and methods
    # ----------------------------------

    @property
    def area(self):
        """Unitless area of the geometry (float)"""
        return self.impl['area'](self)

    def distance(self, other):
        """Unitless distance to other geometry (float)"""
        return self.impl['distance'](self, other)

    @property
    def length(self):
        """Unitless length of the geometry (float)"""
        return self.impl['length'](self)

    # Topological properties
    # ----------------------

    @property
    def boundary(self):
        """Returns a lower dimension geometry that bounds the object

        The boundary of a polygon is a line, the boundary of a line is a
        collection of points. The boundary of a point is an empty (null)
        collection.
        """
        return geom_factory(self.impl['boundary'](self))

    @property
    def bounds(self):
        """Returns minimum bounding region (minx, miny, maxx, maxy)"""
        if self.is_empty:
            return ()
        else:
            return self.impl['bounds'](self)

    @property
    def centroid(self):
        """Returns the geometric center of the object"""
        return geom_factory(self.impl['centroid'](self))

    @delegated
    def representative_point(self):
        """Returns a point guaranteed to be within the object, cheaply."""
        return geom_factory(self.impl['representative_point'](self))

    @property
    def convex_hull(self):
        """Imagine an elastic band stretched around the geometry: that's a
        convex hull, more or less

        The convex hull of a three member multipoint, for example, is a
        triangular polygon.
        """
        return geom_factory(self.impl['convex_hull'](self))

    @property
    def envelope(self):
        """A figure that envelopes the geometry"""
        return geom_factory(self.impl['envelope'](self))

    def buffer(self, distance, resolution=16, quadsegs=None,
               cap_style=CAP_STYLE.round, join_style=JOIN_STYLE.round,
               mitre_limit=0):
        """Returns a geometry with an envelope at a distance from the object's
        envelope

        A negative distance has a "shrink" effect. A zero distance may be used
        to "tidy" a polygon. The resolution of the buffer around each vertex of
        the object increases by increasing the resolution keyword parameter
        or second positional parameter. Note: the use of a `quadsegs` parameter
        is deprecated and will be gone from the next major release.

        The styles of caps are: CAP_STYLE.round (1), CAP_STYLE.flat (2), and
        CAP_STYLE.square (3).

        The styles of joins between offset segments are: JOIN_STYLE.round (1),
        JOIN_STYLE.mitre (2), and JOIN_STYLE.bevel (3).

        The mitre limit ratio is used for very sharp corners. The mitre ratio
        is the ratio of the distance from the corner to the end of the mitred
        offset corner. When two line segments meet at a sharp angle, a miter
        join will extend the original geometry. To prevent unreasonable
        geometry, the mitre limit allows controlling the maximum length of the
        join corner. Corners with a ratio which exceed the limit will be
        beveled.

        Example:

          >>> from shapely.wkt import loads
          >>> g = loads('POINT (0.0 0.0)')
          >>> g.buffer(1.0).area        # 16-gon approx of a unit radius circle
          3.1365484905459389
          >>> g.buffer(1.0, 128).area   # 128-gon approximation
          3.1415138011443009
          >>> g.buffer(1.0, 3).area     # triangle approximation
          3.0
          >>> list(g.buffer(1.0, cap_style='square').exterior.coords)
          [(1.0, 1.0), (1.0, -1.0), (-1.0, -1.0), (-1.0, 1.0), (1.0, 1.0)]
          >>> g.buffer(1.0, cap_style='square').area
          4.0
        """

        if quadsegs is not None:
            warnings.warn(
                "The `quadsegs` argument is deprecated. Use `resolution`.",
                DeprecationWarning)
            res = quadsegs
        else:
            res = resolution

        if cap_style == CAP_STYLE.round and join_style == JOIN_STYLE.round:
            return geom_factory(self.impl['buffer'](self, distance, res))

        if 'buffer_with_style' not in self.impl:
            raise NotImplementedError("Styled buffering not available for "
                                      "GEOS versions < 3.2.")

        return geom_factory(self.impl['buffer_with_style'](self, distance, res,
                                                           cap_style,
                                                           join_style,
                                                           mitre_limit))

    @delegated
    def simplify(self, tolerance, preserve_topology=True):
        """Returns a simplified geometry produced by the Douglas-Puecker
        algorithm

        Coordinates of the simplified geometry will be no more than the
        tolerance distance from the original. Unless the topology preserving
        option is used, the algorithm may produce self-intersecting or
        otherwise invalid geometries.
        """
        if preserve_topology:
            op = self.impl['topology_preserve_simplify']
        else:
            op = self.impl['simplify']
        return geom_factory(op(self, tolerance))

    # Binary operations
    # -----------------

    def difference(self, other):
        """Returns the difference of the geometries"""
        return geom_factory(self.impl['difference'](self, other))

    def intersection(self, other):
        """Returns the intersection of the geometries"""
        return geom_factory(self.impl['intersection'](self, other))

    def symmetric_difference(self, other):
        """Returns the symmetric difference of the geometries
        (Shapely geometry)"""
        return geom_factory(self.impl['symmetric_difference'](self, other))

    def union(self, other):
        """Returns the union of the geometries (Shapely geometry)"""
        return geom_factory(self.impl['union'](self, other))

    # Unary predicates
    # ----------------

    @property
    def has_z(self):
        """True if the geometry's coordinate sequence(s) have z values (are
        3-dimensional)"""
        return bool(self.impl['has_z'](self))

    @property
    def is_empty(self):
        """True if the set of points in this geometry is empty, else False"""
        return (self._geom is None) or bool(self.impl['is_empty'](self))

    @property
    def is_ring(self):
        """True if the geometry is a closed ring, else False"""
        return bool(self.impl['is_ring'](self))

    @property
    def is_simple(self):
        """True if the geometry is simple, meaning that any self-intersections
        are only at boundary points, else False"""
        return bool(self.impl['is_simple'](self))

    @property
    def is_valid(self):
        """True if the geometry is valid (definition depends on sub-class),
        else False"""
        return bool(self.impl['is_valid'](self))

    # Binary predicates
    # -----------------

    def relate(self, other):
        """Returns the DE-9IM intersection matrix for the two geometries
        (string)"""
        return self.impl['relate'](self, other)

    def contains(self, other):
        """Returns True if the geometry contains the other, else False"""
        return bool(self.impl['contains'](self, other))

    def crosses(self, other):
        """Returns True if the geometries cross, else False"""
        return bool(self.impl['crosses'](self, other))

    def disjoint(self, other):
        """Returns True if geometries are disjoint, else False"""
        return bool(self.impl['disjoint'](self, other))

    def equals(self, other):
        """Returns True if geometries are equal, else False"""
        return bool(self.impl['equals'](self, other))

    def intersects(self, other):
        """Returns True if geometries intersect, else False"""
        return bool(self.impl['intersects'](self, other))

    def overlaps(self, other):
        """Returns True if geometries overlap, else False"""
        return bool(self.impl['overlaps'](self, other))

    def touches(self, other):
        """Returns True if geometries touch, else False"""
        return bool(self.impl['touches'](self, other))

    def within(self, other):
        """Returns True if geometry is within the other, else False"""
        return bool(self.impl['within'](self, other))

    def equals_exact(self, other, tolerance):
        """Returns True if geometries are equal to within a specified
        tolerance"""
        # return BinaryPredicateOp('equals_exact', self)(other, tolerance)
        return bool(self.impl['equals_exact'](self, other, tolerance))

    def almost_equals(self, other, decimal=6):
        """Returns True if geometries are equal at all coordinates to a
        specified decimal place"""
        return self.equals_exact(other, 0.5 * 10**(-decimal))

    # Linear referencing
    # ------------------

    @delegated
    def project(self, other, normalized=False):
        """Returns the distance along this geometry to a point nearest the
        specified point

        If the normalized arg is True, return the distance normalized to the
        length of the linear geometry.
        """
        if normalized:
            op = self.impl['project_normalized']
        else:
            op = self.impl['project']
        return op(self, other)

    @delegated
    def interpolate(self, distance, normalized=False):
        """Return a point at the specified distance along a linear geometry

        If the normalized arg is True, the distance will be interpreted as a
        fraction of the geometry's length.
        """
        if normalized:
            op = self.impl['interpolate_normalized']
        else:
            op = self.impl['interpolate']
        return geom_factory(op(self, distance))


class BaseMultipartGeometry(BaseGeometry):

    def shape_factory(self, *args):
        # Factory for part instances, usually a geometry class
        raise NotImplementedError("To be implemented by derived classes")

    @property
    def ctypes(self):
        raise NotImplementedError(
        "Multi-part geometries have no ctypes representations")

    @property
    def __array_interface__(self):
        """Provide the Numpy array protocol."""
        raise NotImplementedError(
        "Multi-part geometries do not themselves provide the array interface")

    def _get_coords(self):
        raise NotImplementedError(
        "Sub-geometries may have coordinate sequences, but collections do not")

    def _set_coords(self, ob):
        raise NotImplementedError(
        "Sub-geometries may have coordinate sequences, but collections do not")

    @property
    def coords(self):
        raise NotImplementedError(
        "Multi-part geometries do not provide a coordinate sequence")

    @property
    def geoms(self):
        if self.is_empty:
            return []
        return GeometrySequence(self, self.shape_factory)

    def __iter__(self):
        if not self.is_empty:
            return iter(self.geoms)
        else:
            return iter([])

    def __len__(self):
        if not self.is_empty:
            return len(self.geoms)
        else:
            return 0

    def __getitem__(self, index):
        if not self.is_empty:
            return self.geoms[index]
        else:
            return ()[index]


class GeometrySequence(object):
    """
    Iterative access to members of a homogeneous multipart geometry.
    """

    # Attributes
    # ----------
    # _factory : callable
    #     Returns instances of Shapely geometries
    # _geom : c_void_p
    #     Ctypes pointer to the parent's GEOS geometry
    # _ndim : int
    #     Number of dimensions (2 or 3, generally)
    # __p__ : object
    #     Parent (Shapely) geometry
    shape_factory = None
    _geom = None
    __p__ = None
    _ndim = None

    def __init__(self, parent, type):
        self.shape_factory = type
        self.__p__ = parent

    def _update(self):
        self._geom = self.__p__._geom
        self._ndim = self.__p__._ndim

    def _get_geom_item(self, i):
        g = self.shape_factory()
        g._owned = True
        g._geom = lgeos.GEOSGetGeometryN(self._geom, i)
        g._ndim = self._ndim
        g.__p__ = self
        return g

    def __iter__(self):
        self._update()
        for i in range(self.__len__()):
            yield self._get_geom_item(i)

    def __len__(self):
        self._update()
        return lgeos.GEOSGetNumGeometries(self._geom)

    def __getitem__(self, key):
        self._update()
        m = self.__len__()
        if isinstance(key, int):
            if key + m < 0 or key >= m:
                raise IndexError("index out of range")
            if key < 0:
                i = m + key
            else:
                i = key
            return self._get_geom_item(i)
        elif isinstance(key, slice):
            if type(self) == HeterogeneousGeometrySequence:
                raise TypeError(
                    "Heterogenous geometry collections are not sliceable")
            res = []
            start, stop, stride = key.indices(m)
            for i in range(start, stop, stride):
                res.append(self._get_geom_item(i))
            return type(self.__p__)(res or None)
        else:
            raise TypeError("key must be an index or slice")

    @property
    def _longest(self):
        max = 0
        for g in iter(self):
            l = len(g.coords)
            if l > max:
                max = l


class HeterogeneousGeometrySequence(GeometrySequence):
    """
    Iterative access to a heterogeneous sequence of geometries.
    """

    def __init__(self, parent):
        super(HeterogeneousGeometrySequence, self).__init__(parent, None)

    def _get_geom_item(self, i):
        sub = lgeos.GEOSGetGeometryN(self._geom, i)
        g = geom_factory(sub, parent=self)
        g._owned = True
        return g

# Test runner
def _test():
    import doctest
    doctest.testmod()

if __name__ == "__main__":
    _test()<|MERGE_RESOLUTION|>--- conflicted
+++ resolved
@@ -91,9 +91,8 @@
         return func(*args, **kwargs)
     return wrapper
 
-<<<<<<< HEAD
-EMPTY = deserialize_wkb(a2b_hex(b'010700000000000000'))
-=======
+EMPTY = deserialize_wkb(a2b_hex('010700000000000000'))
+
 class CAP_STYLE(object):
     round = 1
     flat = 2
@@ -103,9 +102,6 @@
     round = 1
     mitre = 2
     bevel = 3
-
-EMPTY = deserialize_wkb('010700000000000000'.decode('hex'))
->>>>>>> 93681fec
 
 class BaseGeometry(object):
     """
