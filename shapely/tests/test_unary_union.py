from itertools import islice
import unittest
from shapely.geometry import MultiPolygon
from shapely.geometry import Point
from shapely.ops import unary_union


def halton(base):
    """Returns an iterator over an infinite Halton sequence"""
    def value(index):
        result = 0.0
        f = 1.0 / base
        i = index
        while i > 0:
            result += f * (i % base)
<<<<<<< HEAD
            i = i // base
            f = f / base
=======
            i = i//base
            f = f/base
>>>>>>> 986f613a
        return result
    i = 1
    while i > 0:
        yield value(i)
        i += 1


class UnionTestCase(unittest.TestCase):
    coords = zip(
        list(islice(halton(5), 20, 120)),
        list(islice(halton(7), 20, 120)) )

    def test_1(self):
        # Instead of random points, use deterministic, pseudo-random Halton
        # sequences for repeatability sake.
        coords = list(zip(
            list(islice(halton(5), 20, 120)),
<<<<<<< HEAD
            list(islice(halton(7), 20, 120))
        ))
=======
            list(islice(halton(7), 20, 120)) ))
>>>>>>> 986f613a
        patches = [Point(xy).buffer(0.05) for xy in coords]
        u = unary_union(patches)
        self.assertEqual(u.geom_type, 'MultiPolygon')
        self.assertAlmostEqual(u.area, 0.71857254056)


    def test_multi(self):
        # Test of multipart input based on comment by @schwehr at
        # https://github.com/Toblerity/Shapely/issues/47#issuecomment-21809308
        patches = MultiPolygon([Point(xy).buffer(0.05) for xy in self.coords])
        self.failUnlessAlmostEqual(unary_union(patches).area, 0.71857254056)
        self.failUnlessAlmostEqual(unary_union([patches, patches]).area, 0.71857254056)

def test_suite():
    try:
        patches = [Point((0, 0)).buffer(0.05)]
        unary_union(patches)
    except KeyError:
        return lambda x: None
    return unittest.TestLoader().loadTestsFromTestCase(UnionTestCase)<|MERGE_RESOLUTION|>--- conflicted
+++ resolved
@@ -13,13 +13,8 @@
         i = index
         while i > 0:
             result += f * (i % base)
-<<<<<<< HEAD
             i = i // base
             f = f / base
-=======
-            i = i//base
-            f = f/base
->>>>>>> 986f613a
         return result
     i = 1
     while i > 0:
@@ -37,12 +32,8 @@
         # sequences for repeatability sake.
         coords = list(zip(
             list(islice(halton(5), 20, 120)),
-<<<<<<< HEAD
             list(islice(halton(7), 20, 120))
         ))
-=======
-            list(islice(halton(7), 20, 120)) ))
->>>>>>> 986f613a
         patches = [Point(xy).buffer(0.05) for xy in coords]
         u = unary_union(patches)
         self.assertEqual(u.geom_type, 'MultiPolygon')
