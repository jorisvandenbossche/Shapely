--- conflicted
+++ resolved
@@ -28,14 +28,10 @@
     def test_1(self):
         # Instead of random points, use deterministic, pseudo-random Halton
         # sequences for repeatability sake.
-<<<<<<< HEAD
-        patches = [Point(xy).buffer(0.05) for xy in self.coords]
-=======
         coords = list(zip(
             list(islice(halton(5), 20, 120)),
             list(islice(halton(7), 20, 120)) ))
         patches = [Point(xy).buffer(0.05) for xy in coords]
->>>>>>> e6b52363
         u = unary_union(patches)
         self.failUnlessEqual(u.geom_type, 'MultiPolygon')
         self.failUnlessAlmostEqual(u.area, 0.71857254056)
